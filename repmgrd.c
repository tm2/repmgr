/*
 * repmgrd.c - Replication manager daemon
 * Copyright (C) 2ndQuadrant, 2010-2011
 *
 * This module connects to the nodes of a replication cluster and monitors
 * how far are they from master
 *
 * This program is free software: you can redistribute it and/or modify
 * it under the terms of the GNU General Public License as published by
 * the Free Software Foundation, either version 3 of the License, or
 * (at your option) any later version.
 *
 * This program is distributed in the hope that it will be useful,
 * but WITHOUT ANY WARRANTY; without even the implied warranty of
 * MERCHANTABILITY or FITNESS FOR A PARTICULAR PURPOSE.  See the
 * GNU General Public License for more details.
 *
 * You should have received a copy of the GNU General Public License
 * along with this program.  If not, see <http://www.gnu.org/licenses/>.

 */

#include <signal.h>

#include <stdio.h>
#include <stdlib.h>
#include <unistd.h>

#include "repmgr.h"
#include "config.h"
#include "log.h"
#include "strutil.h"

#include "access/xlogdefs.h"
#include "libpq/pqsignal.h"

/*
 * Struct to keep info about the nodes, used in the voting process in
 * do_failover()
 */
typedef struct nodeInfo
{
	int nodeId;
	XLogRecPtr xlog_location;
	bool is_ready;
} nodeInfo;


char    myClusterName[MAXLEN];

/* Local info */
t_configuration_options local_options;
int     myLocalMode = STANDBY_MODE;
PGconn *myLocalConn = NULL;

/* Primary info */
t_configuration_options primary_options;

PGconn *primaryConn = NULL;

char sqlquery[QUERY_STR_LEN];

const char *progname;

char	*config_file = DEFAULT_CONFIG_FILE;
bool	verbose = false;
char	repmgr_schema[MAXLEN];

/*
 * should initialize with {0} to be ANSI complaint ? but this raises
 * error with gcc -Wall
 */
t_configuration_options config = {};

static void help(const char* progname);
static void usage(void);
static void checkClusterConfiguration(PGconn *conn, PGconn *primary);
static void checkNodeConfiguration(char *conninfo);
static void CancelQuery(void);

static void StandbyMonitor(void);
static void WitnessMonitor(void);
static bool CheckPrimaryConnection(void);
static void update_shared_memory(char *last_wal_standby_applied);
static void update_registration(void);
static void do_failover(void);

static unsigned long long int walLocationToBytes(char *wal_location);

/*
 * Flag to mark SIGHUP. Whenever the main loop comes around it
 * will reread the configuration file.
 */
static volatile sig_atomic_t got_SIGHUP = false;

static void handle_sighup(SIGNAL_ARGS);
static void handle_sigint(SIGNAL_ARGS);
static void setup_event_handlers(void);

#define CloseConnections()	\
	if (PQisBusy(primaryConn) == 1) \
		CancelQuery(); \
	if (myLocalConn != NULL) \
		PQfinish(myLocalConn);	\
	if (primaryConn != NULL && primaryConn != myLocalConn) \
		PQfinish(primaryConn);


int
main(int argc, char **argv)
{
	static struct option long_options[] =
	{
		{"config", required_argument, NULL, 'f'},
		{"verbose", no_argument, NULL, 'v'},
		{NULL, 0, NULL, 0}
	};

	int			optindex;
	int			c;

	char standby_version[MAXVERSIONSTR];

	progname = get_progname(argv[0]);

	if (argc > 1)
	{
		if (strcmp(argv[1], "--help") == 0 || strcmp(argv[1], "-?") == 0)
		{
			help(progname);
			exit(SUCCESS);
		}
		if (strcmp(argv[1], "--version") == 0 || strcmp(argv[1], "-V") == 0)
		{
			printf("%s (PostgreSQL) " PG_VERSION "\n", progname);
			exit(SUCCESS);
		}
	}

	while ((c = getopt_long(argc, argv, "f:v", long_options, &optindex)) != -1)
	{
		switch (c)
		{
		case 'f':
			config_file = optarg;
			break;
		case 'v':
			verbose = true;
			break;
		default:
			usage();
			exit(ERR_BAD_CONFIG);
		}
	}

	setup_event_handlers();

	/*
	 * Read the configuration file: repmgr.conf
	 */
	parse_config(config_file, &local_options);
	if (local_options.node == -1)
	{
<<<<<<< HEAD
		log_err(_("Node information is missing.\n"
=======
		log_err(_("Node information is missing. "
>>>>>>> 367d0b1a
		          "Check the configuration file, or provide one if you have not done so.\n"));
		exit(ERR_BAD_CONFIG);
	}

	logger_init(progname, local_options.loglevel, local_options.logfacility);
	if (verbose)
		logger_min_verbose(LOG_INFO);

	snprintf(repmgr_schema, MAXLEN, "%s%s", DEFAULT_REPMGR_SCHEMA_PREFIX, local_options.cluster_name);

	log_info(_("%s Connecting to database '%s'\n"), progname, local_options.conninfo);
	myLocalConn = establishDBConnection(local_options.conninfo, true);

	/* should be v9 or better */
	log_info(_("%s Connected to database, checking its state\n"), progname);
	pg_version(myLocalConn, standby_version);
	if (strcmp(standby_version, "") == 0)
	{
		PQfinish(myLocalConn);
		log_err(_("%s needs standby to be PostgreSQL 9.0 or better\n"), progname);
		exit(ERR_BAD_CONFIG);
	}

	/*
	 * Set my server mode, establish a connection to primary
	 * and start monitor
	 */
	if (is_witness(myLocalConn, repmgr_schema, local_options.cluster_name, local_options.node))
		myLocalMode = WITNESS_MODE;
	else if (is_standby(myLocalConn))
		myLocalMode = STANDBY_MODE;
	else /* is the master */
		myLocalMode = PRIMARY_MODE;

	switch (myLocalMode)
	{
	case PRIMARY_MODE:
		primary_options.node = local_options.node;
		strncpy(primary_options.conninfo, local_options.conninfo, MAXLEN);
		primaryConn = myLocalConn;

		checkClusterConfiguration(myLocalConn, primaryConn);
		checkNodeConfiguration(local_options.conninfo);

		if (reload_configuration(config_file, &local_options))
		{
			PQfinish(myLocalConn);
			myLocalConn = establishDBConnection(local_options.conninfo, true);
			update_registration();
		}

		log_info(_("%s Starting continuous primary connection check\n"), progname);
		/* Check that primary is still alive, and standbies are sending info */
		/*
		 * Every SLEEP_MONITOR seconds, do master checks
		 * XXX
		 * Check that standbies are sending info
		*/
		for (;;)
		{
			if (CheckPrimaryConnection())
			{
				/*
									CheckActiveStandbiesConnections();
									CheckInactiveStandbies();
				*/
				sleep(SLEEP_MONITOR);
			}
			else
			{
				/* XXX
				 * May we do something more verbose ?
				 */
				exit (1);
			}

			if (got_SIGHUP)
			{
				/* if we can reload, then could need to change myLocalConn */
				if (reload_configuration(config_file, &local_options))
				{
					PQfinish(myLocalConn);
					myLocalConn = establishDBConnection(local_options.conninfo, true);
					update_registration();
				}
				got_SIGHUP = false;
			}
		}
		break;
	case WITNESS_MODE:
	case STANDBY_MODE:
		/* I need the id of the primary as well as a connection to it */
		log_info(_("%s Connecting to primary for cluster '%s'\n"),
		         progname, local_options.cluster_name);
		primaryConn = getMasterConnection(myLocalConn, repmgr_schema, local_options.node,
		                                  local_options.cluster_name,
		                                  &primary_options.node, NULL);
		if (primaryConn == NULL)
		{
			CloseConnections();
			exit(ERR_BAD_CONFIG);
		}

		checkClusterConfiguration(myLocalConn, primaryConn);
		checkNodeConfiguration(local_options.conninfo);

		if (reload_configuration(config_file, &local_options))
		{
			PQfinish(myLocalConn);
			myLocalConn = establishDBConnection(local_options.conninfo, true);
			update_registration();
		}

		/*
		 * Every SLEEP_MONITOR seconds, do checks
		 */
		if (myLocalMode == WITNESS_MODE)
		{
			log_info(_("%s Starting continuous witness node monitoring\n"), progname);
		}
		else if (myLocalMode == STANDBY_MODE)
		{
			log_info(_("%s Starting continuous standby node monitoring\n"), progname);
		}

		for (;;)
		{
			if (myLocalMode == WITNESS_MODE)
				WitnessMonitor();
			else if (myLocalMode == STANDBY_MODE)
				StandbyMonitor();
			sleep(SLEEP_MONITOR);

			if (got_SIGHUP)
			{
				/* if we can reload, then could need to change myLocalConn */
				if (reload_configuration(config_file, &local_options))
				{
					PQfinish(myLocalConn);
					myLocalConn = establishDBConnection(local_options.conninfo, true);
					update_registration();
				}
				got_SIGHUP = false;
			}
		}
		break;
	default:
		log_err(_("%s: Unrecognized mode for node %d\n"), progname, local_options.node);
	}

	/* Prevent a double-free */
	if (primaryConn == myLocalConn)
		myLocalConn = NULL;

	/* close the connection to the database and cleanup */
	CloseConnections();

	/* Shuts down logging system */
	logger_shutdown();

	return 0;
}

/*
 *
 */
static void
WitnessMonitor(void)
{
	char monitor_witness_timestamp[MAXLEN];
	PGresult	*res;

	/*
	 * Check if the master is still available, if after 5 minutes of retries
	 * we cannot reconnect, return false.
	 */
	CheckPrimaryConnection(); // this take up to NUM_RETRY * SLEEP_RETRY seconds

	if (PQstatus(primaryConn) != CONNECTION_OK)
	{
		/*
		 * If we can't reconnect, just exit...
		 * XXX we need to make witness connect to the new master
		 */
		PQfinish(myLocalConn);
		exit(0);
	}

	/*
	 * first check if there is a command being executed,
	 * and if that is the case, cancel the query so i can
	 * insert the current record
	 */
	if (PQisBusy(primaryConn) == 1)
		CancelQuery();

	/* Get local xlog info */
	sqlquery_snprintf(sqlquery, "SELECT CURRENT_TIMESTAMP ");

	res = PQexec(myLocalConn, sqlquery);
	if (PQresultStatus(res) != PGRES_TUPLES_OK)
	{
		log_err(_("PQexec failed: %s\n"), PQerrorMessage(myLocalConn));
		PQclear(res);
		/* if there is any error just let it be and retry in next loop */
		return;
	}

	strcpy(monitor_witness_timestamp, PQgetvalue(res, 0, 0));
	PQclear(res);

	/*
	 * Build the SQL to execute on primary
	 */
	sqlquery_snprintf(sqlquery,
	                  "INSERT INTO %s.repl_monitor "
	                  "VALUES(%d, %d, '%s'::timestamp with time zone, "
	                  " pg_current_xlog_location(), null,  "
	                  " 0, 0)",
	                  repmgr_schema, primary_options.node, local_options.node, monitor_witness_timestamp);

	/*
	 * Execute the query asynchronously, but don't check for a result. We
	 * will check the result next time we pause for a monitor step.
	 */
	if (PQsendQuery(primaryConn, sqlquery) == 0)
		log_warning(_("Query could not be sent to primary. %s\n"),
		            PQerrorMessage(primaryConn));
}


/*
 * Insert monitor info, this is basically the time and xlog replayed,
 * applied on standby and current xlog location in primary.
 * Also do the math to see how far are we in bytes for being uptodate
 */
static void
StandbyMonitor(void)
{
	PGresult *res;
	char monitor_standby_timestamp[MAXLEN];
	char last_wal_primary_location[MAXLEN];
	char last_wal_standby_received[MAXLEN];
	char last_wal_standby_applied[MAXLEN];

	unsigned long long int lsn_primary;
	unsigned long long int lsn_standby_received;
	unsigned long long int lsn_standby_applied;

	int	connection_retries;

	/*
	 * Check if the master is still available, if after 5 minutes of retries
	 * we cannot reconnect, try to get a new master.
	 */
	CheckPrimaryConnection(); // this take up to NUM_RETRY * SLEEP_RETRY seconds

	if (PQstatus(primaryConn) != CONNECTION_OK)
	{
		if (local_options.failover == MANUAL_FAILOVER)
		{
			log_err(_("We couldn't reconnect to master. Now checking if another node has been promoted.\n"));
			for (connection_retries = 0; connection_retries < 6; connection_retries++)
			{
				primaryConn = getMasterConnection(myLocalConn, repmgr_schema, local_options.node,
				                                  local_options.cluster_name, &primary_options.node, NULL);
				if (PQstatus(primaryConn) == CONNECTION_OK)
				{
					/* Connected, we can continue the process so break the loop */
					log_err(_("Connected to node %d, continue monitoring.\n"), primary_options.node);
					break;
				}
				else
				{
					log_err(_("We haven't found a new master, waiting before retry...\n"));
					/* wait 5 minutes before retries, after 6 failures (30 minutes) we stop trying */
					sleep(300);
				}
			}

			if (PQstatus(primaryConn) != CONNECTION_OK)
			{
				log_err(_("We couldn't reconnect for long enough, exiting...\n"));
				exit(ERR_DB_CON);
			}
		}
		else if (local_options.failover == AUTOMATIC_FAILOVER)
		{
			/*
			 * When we returns from this function we will have a new primary and
			 * a new primaryConn
			 */
			do_failover();
		}
	}

	/* Check if we still are a standby, we could have been promoted */
	if (!is_standby(myLocalConn))
	{
		log_err(_("It seems like we have been promoted, so exit from monitoring...\n"));
		CloseConnections();
		exit(ERR_PROMOTED);
	}

	/*
	 * first check if there is a command being executed,
	 * and if that is the case, cancel the query so i can
	 * insert the current record
	 */
	if (PQisBusy(primaryConn) == 1)
		CancelQuery();

	/* Get local xlog info */
	sqlquery_snprintf(
	    sqlquery,
	    "SELECT CURRENT_TIMESTAMP, pg_last_xlog_receive_location(), "
	    "pg_last_xlog_replay_location()");

	res = PQexec(myLocalConn, sqlquery);
	if (PQresultStatus(res) != PGRES_TUPLES_OK)
	{
		log_err(_("PQexec failed: %s\n"), PQerrorMessage(myLocalConn));
		PQclear(res);
		/* if there is any error just let it be and retry in next loop */
		return;
	}

	strncpy(monitor_standby_timestamp, PQgetvalue(res, 0, 0), MAXLEN);
	strncpy(last_wal_standby_received , PQgetvalue(res, 0, 1), MAXLEN);
	strncpy(last_wal_standby_applied , PQgetvalue(res, 0, 2), MAXLEN);
	PQclear(res);

	/* Get primary xlog info */
	sqlquery_snprintf(sqlquery, "SELECT pg_current_xlog_location() ");

	res = PQexec(primaryConn, sqlquery);
	if (PQresultStatus(res) != PGRES_TUPLES_OK)
	{
		log_err(_("PQexec failed: %s\n"), PQerrorMessage(primaryConn));
		PQclear(res);
		return;
	}

	strncpy(last_wal_primary_location, PQgetvalue(res, 0, 0), MAXLEN);
	PQclear(res);

	/* Calculate the lag */
	lsn_primary = walLocationToBytes(last_wal_primary_location);
	lsn_standby_received = walLocationToBytes(last_wal_standby_received);
	lsn_standby_applied = walLocationToBytes(last_wal_standby_applied);

	/*
	 * Build the SQL to execute on primary
	 */
	sqlquery_snprintf(sqlquery,
	                  "INSERT INTO %s.repl_monitor "
	                  "VALUES(%d, %d, '%s'::timestamp with time zone, "
	                  " '%s', '%s', "
	                  " %lld, %lld)", repmgr_schema,
	                  primary_options.node, local_options.node, monitor_standby_timestamp,
	                  last_wal_primary_location,
	                  last_wal_standby_received,
	                  (lsn_primary - lsn_standby_received),
	                  (lsn_standby_received - lsn_standby_applied));

	/*
	 * Execute the query asynchronously, but don't check for a result. We
	 * will check the result next time we pause for a monitor step.
	 */
	if (PQsendQuery(primaryConn, sqlquery) == 0)
		log_warning(_("Query could not be sent to primary. %s\n"),
		            PQerrorMessage(primaryConn));
}


static void
do_failover(void)
{
	PGresult *res1;
	PGresult *res2;
	char 	sqlquery[8192];

	int		total_nodes = 0;
	int		visible_nodes = 0;
	bool	find_best = false;

	int		i;
	int		r;

	int 	node;
	char	nodeConninfo[MAXLEN];

	unsigned int uxlogid;
	unsigned int uxrecoff;
	char last_wal_standby_applied[MAXLEN];

	PGconn	*nodeConn = NULL;

	/*
	 * will get info about until 50 nodes,
	 * which seems to be large enough for most scenarios
	 */
	nodeInfo nodes[50];
	nodeInfo best_candidate;

	/* first we get info about this node, and update shared memory */
	sprintf(sqlquery, "SELECT pg_last_xlog_replay_location()");
	res1 = PQexec(myLocalConn, sqlquery);
	if (PQresultStatus(res1) != PGRES_TUPLES_OK)
	{
		log_err(_("PQexec failed: %s.\nReport an invalid value to not be considered as new primary and exit.\n"), PQerrorMessage(myLocalConn));
		PQclear(res1);
		sprintf(last_wal_standby_applied, "'%X/%X'", 0, 0);
		update_shared_memory(last_wal_standby_applied);
		exit(ERR_DB_QUERY);
	}

	/* write last location in shared memory */
	update_shared_memory(PQgetvalue(res1, 0, 0));

	/*
	 * we sleep the monitor time + one second
	 * we bet it should be enough for other repmgrd to update their own data
	 */
	sleep(SLEEP_MONITOR + 1);

	/* get a list of standby nodes, including myself */
	sprintf(sqlquery, "SELECT * "
	        "  FROM %s.repl_nodes "
	        " WHERE id IN (SELECT standby_node FROM %s.repl_status) "
	        "   AND cluster = '%s' "
	        " ORDER BY priority ",
	        repmgr_schema, repmgr_schema, local_options.cluster_name);

	res1 = PQexec(myLocalConn, sqlquery);
	if (PQresultStatus(res1) != PGRES_TUPLES_OK)
	{
		log_err(_("Can't get nodes info: %s\n"), PQerrorMessage(myLocalConn));
		PQclear(res1);
		PQfinish(myLocalConn);
		exit(ERR_DB_QUERY);
	}

	/* ask for the locations */
	for (i = 0; i < PQntuples(res1); i++)
	{
		node = atoi(PQgetvalue(res1, i, 0));
		/* Initialize on false so if we can't reach this node we know that later */
		nodes[i].is_ready = false;
		strncpy(nodeConninfo, PQgetvalue(res1, i, 2), MAXLEN);
		nodeConn = establishDBConnection(nodeConninfo, false);
		/* if we can't see the node just skip it */
		if (PQstatus(nodeConn) != CONNECTION_OK)
			continue;

		sqlquery_snprintf(sqlquery, "SELECT repmgr_get_last_standby_location()");
		res2 = PQexec(nodeConn, sqlquery);
		if (PQresultStatus(res2) != PGRES_TUPLES_OK)
		{
			log_info(_("Can't get node's last standby location: %s\n"), PQerrorMessage(nodeConn));
			log_info(_("Connection details: %s\n"), nodeConninfo);
			PQclear(res2);
			PQfinish(nodeConn);
			continue;
		}

		visible_nodes++;

		if (sscanf(PQgetvalue(res2, 0, 0), "%X/%X", &uxlogid, &uxrecoff) != 2)
			log_info(_("could not parse transaction log location \"%s\"\n"), PQgetvalue(res2, 0, 0));

		nodes[i].nodeId = node;
		nodes[i].xlog_location.xlogid = uxlogid;
		nodes[i].xlog_location.xrecoff = uxrecoff;
		nodes[i].is_ready = true;

		PQclear(res2);
		PQfinish(nodeConn);
	}
	PQclear(res1);
	/* Close the connection to this server */
	PQfinish(myLocalConn);

	/*
	 * total nodes that are registered, include master which is a node but was
	 * not counted because it's not a standby
	 */
	total_nodes = i + 1;

	/*
	 * am i on the group that should keep alive?
	 * if i see less than half of total_nodes then i should do nothing
	 */
	if (visible_nodes < (total_nodes / 2.0))
	{
		log_err(_("Can't reach most of the nodes.\n"
		          "Let the other standby servers decide which one will be the primary.\n"
		          "Manual action will be needed to readd this node to the cluster.\n"));
		exit(ERR_FAILOVER_FAIL);
	}

	/*
	 * determine which one is the best candidate to promote to primary
	 */
	for (i = 0; i < total_nodes - 1; i++)
	{
		if (!nodes[i].is_ready)
			continue;
		else if (!find_best)
		{
			/* start with the first ready node, and then move on to the next one */
			best_candidate.nodeId                = nodes[i].nodeId;
			best_candidate.xlog_location.xlogid  = nodes[i].xlog_location.xlogid;
			best_candidate.xlog_location.xrecoff = nodes[i].xlog_location.xrecoff;
			best_candidate.is_ready              = nodes[i].is_ready;
			find_best = true;
		}

		/* we use the macros provided by xlogdefs.h to compare XLogPtr */
		/*
		 * Nodes are retrieved ordered by priority, so if the current
		 * best candidate is lower or equal to the next node's wal location
		 * then assign next node as the new best candidate.
		 */
		if (XLByteLE(best_candidate.xlog_location, nodes[i].xlog_location))
		{
			best_candidate.nodeId                = nodes[i].nodeId;
			best_candidate.xlog_location.xlogid  = nodes[i].xlog_location.xlogid;
			best_candidate.xlog_location.xrecoff = nodes[i].xlog_location.xrecoff;
			best_candidate.is_ready              = nodes[i].is_ready;
		}
	}

	/* once we know who is the best candidate, promote it */
	if (find_best && (best_candidate.nodeId == local_options.node))
	{
		if (verbose)
			log_info(_("%s: This node is the best candidate to be the new primary, promoting...\n"),
			         progname);
		log_debug(_("promote command is: \"%s\"\n"), local_options.promote_command);
		r = system(local_options.promote_command);
		if (r != 0)
		{
			log_err(_("%s: promote command failed. You could check and try it manually.\n"), progname);
			exit(ERR_BAD_CONFIG);
		}
	}
	else if (find_best)
	{
		if (verbose)
			log_info(_("%s: Node %d is the best candidate to be the new primary, we should follow it...\n"),
			         progname, best_candidate.nodeId);
		log_debug(_("follow command is: \"%s\"\n"), local_options.follow_command);
		/*
		 * New Primary need some time to be promoted.
		 * The follow command should take care of that.
		 */
		r = system(local_options.follow_command);
		if (r != 0)
		{
			log_err(_("%s: follow command failed. You could check and try it manually.\n"), progname);
			exit(ERR_BAD_CONFIG);
		}
	}
	else
	{
		log_err(_("%s: Did not find candidates. You should check and try manually.\n"), progname);
		exit(ERR_FAILOVER_FAIL);
	}

	/* and reconnect to the local database */
	myLocalConn = establishDBConnection(local_options.conninfo, true);
}


static bool
CheckPrimaryConnection(void)
{
	int	connection_retries;

	/*
	 * Check if the master is still available
	 * if after NUM_RETRY * SLEEP_RETRY seconds of retries
	 * we cannot reconnect
	 * return false
	 */
	for (connection_retries = 0; connection_retries < NUM_RETRY; connection_retries++)
	{
		if (!is_pgup(primaryConn))
		{
			log_warning(_("%s: Connection to master has been lost, trying to recover... %i seconds before failover decision\n"), progname, (SLEEP_RETRY*(NUM_RETRY-connection_retries)));
			/* wait SLEEP_RETRY seconds between retries */
			sleep(SLEEP_RETRY);
		}
		else
		{
			log_info(_("%s: Connection to master has been restored.\n"), progname);
			break;
		}
	}
	if (!is_pgup(primaryConn))
	{
		log_err(_("%s: We couldn't reconnect for long enough, exiting...\n"), progname);
		/* XXX Anything else to do here? */
		return false;
	}
	return true;
}


static void
checkClusterConfiguration(PGconn *conn, PGconn *primary)
{
	PGresult   *res;

	log_info(_("%s Checking cluster configuration with schema '%s'\n"),
	         progname, repmgr_schema);
	sqlquery_snprintf(sqlquery, "SELECT oid FROM pg_class "
	                  " WHERE oid = '%s.repl_nodes'::regclass",
	                  repmgr_schema);
	res = PQexec(conn, sqlquery);
	if (PQresultStatus(res) != PGRES_TUPLES_OK)
	{
		log_err(_("PQexec failed: %s\n"), PQerrorMessage(conn));
		PQclear(res);
		CloseConnections();
		exit(ERR_DB_QUERY);
	}

	/*
	 * If there isn't any results then we have not configured a primary node
	 * yet in repmgr or the connection string is pointing to the wrong
	 * database.
	 *
	 * XXX if we are the primary, should we try to create the tables needed?
	 */
	if (PQntuples(res) == 0)
	{
		log_err(_("The replication cluster is not configured\n"));
		PQclear(res);
		CloseConnections();
		exit(ERR_BAD_CONFIG);
	}
	PQclear(res);
}


static void
checkNodeConfiguration(char *conninfo)
{
	PGresult   *res;

	/*
	 * Check if we have my node information in repl_nodes
	 */
	log_info(_("%s Checking node %d in cluster '%s'\n"),
	         progname, local_options.node, local_options.cluster_name);
	sqlquery_snprintf(sqlquery, "SELECT * FROM %s.repl_nodes "
	                  " WHERE id = %d AND cluster = '%s' ",
	                  repmgr_schema, local_options.node,
	                  local_options.cluster_name);

	res = PQexec(myLocalConn, sqlquery);
	if (PQresultStatus(res) != PGRES_TUPLES_OK)
	{
		log_err(_("PQexec failed: %s\n"), PQerrorMessage(myLocalConn));
		PQclear(res);
		CloseConnections();
		exit(ERR_BAD_CONFIG);
	}

	/*
	 * If there isn't any results then we have not configured this node yet
	 * in repmgr, if that is the case we will insert the node to the cluster,
	 * except if it is a witness
	 */
	if (PQntuples(res) == 0)
	{
		PQclear(res);

		if (myLocalMode == WITNESS_MODE)
		{
			log_err(_("The witness is not configured\n"));
			CloseConnections();
			exit(ERR_BAD_CONFIG);
		}

		/* Adding the node */
		log_info(_("%s Adding node %d to cluster '%s'\n"),
		         progname, local_options.node, local_options.cluster_name);
		sqlquery_snprintf(sqlquery, "INSERT INTO %s.repl_nodes "
		                  "VALUES (%d, '%s', '%s', 'f')",
		                  repmgr_schema, local_options.node,
		                  local_options.cluster_name,
		                  local_options.conninfo);

		if (!PQexec(primaryConn, sqlquery))
		{
			log_err(_("Cannot insert node details, %s\n"),
			        PQerrorMessage(primaryConn));
			CloseConnections();
			exit(ERR_BAD_CONFIG);
		}
	}
	PQclear(res);
}


static unsigned long long int
walLocationToBytes(char *wal_location)
{
	unsigned int xlogid;
	unsigned int xrecoff;

	if (sscanf(wal_location, "%X/%X", &xlogid, &xrecoff) != 2)
	{
		log_err(_("wrong log location format: %s\n"), wal_location);
		return 0;
	}
	return (( (long long) xlogid * 16 * 1024 * 1024 * 255) + xrecoff);
}


void usage(void)
{
	log_err(_("%s: Replicator manager daemon \n"), progname);
	log_err(_("Try \"%s --help\" for more information.\n"), progname);
}


void help(const char *progname)
{
	printf(_("Usage: %s [OPTIONS]\n"), progname);
	printf(_("Replicator manager daemon for PostgreSQL.\n"));
	printf(_("\nOptions:\n"));
	printf(_("  --help                    show this help, then exit\n"));
	printf(_("  --version                 output version information, then exit\n"));
	printf(_("  --verbose                 output verbose activity information\n"));
	printf(_("  -f, --config_file=PATH    configuration file\n"));
	printf(_("\n%s monitors a cluster of servers.\n"), progname);
}


#ifndef WIN32
static void
handle_sigint(SIGNAL_ARGS)
{
	CloseConnections();
	exit(1);
}

/* SIGHUP: set flag to re-read config file at next convenient time */
static void
handle_sighup(SIGNAL_ARGS)
{
	got_SIGHUP = true;
}

static void
setup_event_handlers(void)
{
	pqsignal(SIGHUP, handle_sighup);
	pqsignal(SIGINT, handle_sigint);
}
#endif


static void
CancelQuery(void)
{
	char errbuf[ERRBUFF_SIZE];
	PGcancel *pgcancel;

	pgcancel = PQgetCancel(primaryConn);

	if (!pgcancel || PQcancel(pgcancel, errbuf, ERRBUFF_SIZE) == 0)
		log_warning(_("Can't stop current query: %s\n"), errbuf);

	PQfreeCancel(pgcancel);
}


static void
update_shared_memory(char *last_wal_standby_applied)
{
	PGresult *res;

	sprintf(sqlquery, "SELECT repmgr_update_standby_location('%s')",
	        last_wal_standby_applied);

	/* If an error happens, just inform about that and continue */
	res = PQexec(myLocalConn, sqlquery);
	if (PQresultStatus(res) != PGRES_TUPLES_OK)
	{
		log_warning(_("Cannot update this standby's shared memory: %s\n"), PQerrorMessage(myLocalConn));
		/* XXX is this enough reason to terminate this repmgrd? */
	}
	PQclear(res);
}

static void
update_registration(void)
{
	PGresult *res;

	sqlquery_snprintf(sqlquery, "UPDATE %s.repl_nodes "
	                  "   SET conninfo = '%s', "
	                  "       priority = %d "
	                  " WHERE id = %d",
	                  repmgr_schema, local_options.conninfo, local_options.priority, local_options.node);

	res = PQexec(primaryConn, sqlquery);
	if (PQresultStatus(res) != PGRES_COMMAND_OK)
	{
		log_err(_("Cannot update registration: %s\n"), PQerrorMessage(primaryConn));
		CloseConnections();
		exit(ERR_DB_CON);
	}
	PQclear(res);
}<|MERGE_RESOLUTION|>--- conflicted
+++ resolved
@@ -161,11 +161,7 @@
 	parse_config(config_file, &local_options);
 	if (local_options.node == -1)
 	{
-<<<<<<< HEAD
-		log_err(_("Node information is missing.\n"
-=======
 		log_err(_("Node information is missing. "
->>>>>>> 367d0b1a
 		          "Check the configuration file, or provide one if you have not done so.\n"));
 		exit(ERR_BAD_CONFIG);
 	}
