/*
 * repmgrd.c
 *
 * Copyright (c) 2ndQuadrant, 2010
 * Copyright (c) Heroku, 2010
 *
 * Replication manager daemon
 * This module connects to the nodes of a replication cluster and monitors
 * how far are they from master
 */

#include <signal.h>

#include <stdio.h>
#include <stdlib.h>
#include <unistd.h>

#include "repmgr.h"
#include "strutil.h"

#include "libpq/pqsignal.h"

char	myClusterName[MAXLEN];

/* Local info */
int		myLocalMode = STANDBY_MODE;
int		myLocalId	= -1;
PGconn *myLocalConn = NULL;

/* Primary info */
int		primaryId;
char	primaryConninfo[MAXLEN];
PGconn *primaryConn = NULL;

char sqlquery[QUERY_STR_LEN];

const char *progname;

char	*config_file = NULL;
bool	verbose = false;


static void help(const char *progname);
static void checkClusterConfiguration(void);
static void checkNodeConfiguration(char *conninfo);
static void CancelQuery(void);

static void MonitorExecute(void);

static unsigned long long int walLocationToBytes(char *wal_location);

static void handle_sigint(SIGNAL_ARGS);
static void setup_cancel_handler(void);

#define CloseConnections()								\
	if (PQisBusy(primaryConn) == 1)						\
		CancelQuery();									\
	if (myLocalConn != NULL)							\
		PQfinish(myLocalConn);							\
	if (primaryConn != NULL)							\
		PQfinish(primaryConn);

/*
 * Every 3 seconds, insert monitor info
 */
#define MonitorCheck()						  \
	for (;;)								  \
	{										  \
		MonitorExecute();					  \
		sleep(3);							  \
	}


int
main(int argc, char **argv)
{
	static struct option long_options[] = {
		{"config", required_argument, NULL, 'f'},
		{"verbose", no_argument, NULL, 'v'},
		{NULL, 0, NULL, 0}
	};

	int			optindex;
	int			c;

<<<<<<< HEAD
	char conninfo[MAXLEN];
	const char	*standby_version = NULL;
=======
    char conninfo[MAXLEN]; 
	char standby_version[MAXVERSIONSTR];
>>>>>>> d88783a4

	progname = get_progname(argv[0]);

	if (argc > 1)
	{
		if (strcmp(argv[1], "--help") == 0 || strcmp(argv[1], "-?") == 0)
		{
			help(progname);
			exit(0);
		}
		if (strcmp(argv[1], "--version") == 0 || strcmp(argv[1], "-V") == 0)
		{
			printf("%s (PostgreSQL) " PG_VERSION "\n", progname);
			exit(0);
		}
	}


	while ((c = getopt_long(argc, argv, "f:v", long_options, &optindex)) != -1)
	{
		switch (c)
		{
			case 'f':
				config_file = optarg;
				break;
			case 'v':
				verbose = true;
				break;
			default:
				fprintf(stderr, _("Try \"%s --help\" for more information.\n"),
						progname);
				exit(1);
		}
	}

	setup_cancel_handler();

	if (config_file == NULL)
	{
		const size_t buf_sz = 3 + sizeof(CONFIG_FILE);

		config_file = malloc(buf_sz);
		xsnprintf(config_file, buf_sz, "./%s", CONFIG_FILE);
	}

	/*
	 * Read the configuration file: repmgr.conf
	 */
	parse_config(config_file, myClusterName, &myLocalId, conninfo);
	if (myLocalId == -1)
	{
		fprintf(stderr, "Node information is missing. "
				"Check the configuration file.\n");
		exit(1);
	}

	myLocalConn = establishDBConnection(conninfo, true);

	/* should be v9 or better */
	pg_version(myLocalConn, standby_version);
	if (strcmp(standby_version, "") == 0)
	{
		PQfinish(myLocalConn);
		fprintf(stderr, _("%s needs standby to be PostgreSQL 9.0 or better\n"),
				progname);
		exit(1);
	}

	/*
	 * Set my server mode, establish a connection to primary
	 * and start monitor
	 */
	myLocalMode = is_standby(myLocalConn) ? STANDBY_MODE : PRIMARY_MODE;
	if (myLocalMode == PRIMARY_MODE)
	{
		primaryId = myLocalId;
		strcpy(primaryConninfo, conninfo);
		primaryConn = myLocalConn;
	}
	else
	{
		/* I need the id of the primary as well as a connection to it */
		primaryConn = getMasterConnection(myLocalConn, myLocalId,
										  myClusterName, &primaryId);
		if (primaryConn == NULL)
			exit(1);
	}

	checkClusterConfiguration();
	checkNodeConfiguration(conninfo);
	if (myLocalMode == STANDBY_MODE)
	{
		MonitorCheck();
	}

	/* Prevent a double-free */
	if (primaryConn == myLocalConn)
		myLocalConn = NULL;

	/* close the connection to the database and cleanup */
	CloseConnections();

	return 0;
}


/*
 * Insert monitor info, this is basically the time and xlog replayed,
 * applied on standby and current xlog location in primary.
 * Also do the math to see how far are we in bytes for being uptodate
 */
static void
MonitorExecute(void)
{
	PGresult *res;
	char monitor_standby_timestamp[MAXLEN];
	char last_wal_primary_location[MAXLEN];
	char last_wal_standby_received[MAXLEN];
	char last_wal_standby_applied[MAXLEN];

	unsigned long long int lsn_primary;
	unsigned long long int lsn_standby_received;
	unsigned long long int lsn_standby_applied;

	int	connection_retries;

	/*
	 * Check if the master is still available, if after 5 minutes of retries
	 * we cannot reconnect, try to get a new master.
	 */
	for (connection_retries = 0; connection_retries < 15; connection_retries++)
	{
		if (PQstatus(primaryConn) != CONNECTION_OK)
		{
			fprintf(stderr, "\n%s: Connection to master has been lost, trying to recover...\n", progname);
			/* wait 20 seconds between retries */
			sleep(20);

			PQreset(primaryConn);
		}
		else
		{
			fprintf(stderr, "\n%s: Connection to master has been restored, continue monitoring.\n", progname);
			break;
		}
	}
	if (PQstatus(primaryConn) != CONNECTION_OK)
	{
		fprintf(stderr, "\n%s: We couldn't reconnect to master, checking if ",
				progname);
		fprintf(stderr, "%s: another node has been promoted.\n", progname);
		for (connection_retries = 0; connection_retries < 6;
			 connection_retries++)
		{
			primaryConn = getMasterConnection(myLocalConn, myLocalId,
											  myClusterName, &primaryId);
			if (PQstatus(primaryConn) == CONNECTION_OK)
			{
				/* Connected, we can continue the process so break the loop */
				fprintf(stderr, "\n%s: Connected to node %d, continue monitoring.\n", progname, primaryId);
				break;
			}
			else
			{
				fprintf(stderr, "\n%s: We haven't found a new master, waiting before retry...\n", progname);
				/* wait 5 minutes before retries, after 6 failures (30 minutes) we stop trying */
				sleep(300);
			}
		}
	}
	if (PQstatus(primaryConn) != CONNECTION_OK)
	{
		fprintf(stderr, "\n%s: We couldn't reconnect for long enough, exiting...\n", progname);
		exit(1);
	}

	/* Check if we still are a standby, we could have been promoted */
	if (!is_standby(myLocalConn))
	{
		fprintf(stderr, "\n%s: seems like we have been promoted, so exit from monitoring...\n",
				progname);
		CloseConnections();
		exit(1);
	}

	/*
	 * first check if there is a command being executed,
	 * and if that is the case, cancel the query so i can
	 * insert the current record
	 */
	if (PQisBusy(primaryConn) == 1)
		CancelQuery();

	/* Get local xlog info */
	sqlquery_snprintf(
		sqlquery,
		"SELECT CURRENT_TIMESTAMP, pg_last_xlog_receive_location(), "
		"pg_last_xlog_replay_location()");

	res = PQexec(myLocalConn, sqlquery);
	if (PQresultStatus(res) != PGRES_TUPLES_OK)
	{
		fprintf(stderr, "PQexec failed: %s\n", PQerrorMessage(myLocalConn));
		PQclear(res);
		/* if there is any error just let it be and retry in next loop */
		return;
	}

	strcpy(monitor_standby_timestamp, PQgetvalue(res, 0, 0));
	strcpy(last_wal_standby_received , PQgetvalue(res, 0, 1));
	strcpy(last_wal_standby_applied , PQgetvalue(res, 0, 2));
	PQclear(res);

	/* Get primary xlog info */
	sqlquery_snprintf(sqlquery, "SELECT pg_current_xlog_location() ");

	res = PQexec(primaryConn, sqlquery);
	if (PQresultStatus(res) != PGRES_TUPLES_OK)
	{
		fprintf(stderr, "PQexec failed: %s\n", PQerrorMessage(primaryConn));
		PQclear(res);
		return;
	}

	strcpy(last_wal_primary_location, PQgetvalue(res, 0, 0));
	PQclear(res);

	/* Calculate the lag */
	lsn_primary = walLocationToBytes(last_wal_primary_location);
	lsn_standby_received = walLocationToBytes(last_wal_standby_received);
	lsn_standby_applied = walLocationToBytes(last_wal_standby_applied);

	/*
	 * Build the SQL to execute on primary
	 */
	sqlquery_snprintf(sqlquery,
					  "INSERT INTO repmgr_%s.repl_monitor "
					  "VALUES(%d, %d, '%s'::timestamp with time zone, "
					  " '%s', '%s', "
					  " %lld, %lld)", myClusterName,
					  primaryId, myLocalId, monitor_standby_timestamp,
					  last_wal_primary_location,
					  last_wal_standby_received,
					  (lsn_primary - lsn_standby_received),
					  (lsn_standby_received - lsn_standby_applied));

	/*
	 * Execute the query asynchronously, but don't check for a result. We
	 * will check the result next time we pause for a monitor step.
	 */
	if (PQsendQuery(primaryConn, sqlquery) == 0)
		fprintf(stderr, "Query could not be sent to primary. %s\n",
				PQerrorMessage(primaryConn));
}


static void
checkClusterConfiguration(void)
{
	PGresult   *res;

	sqlquery_snprintf(sqlquery, "SELECT oid FROM pg_class "
					  " WHERE oid = 'repmgr_%s.repl_nodes'::regclass",
					  myClusterName);
	res = PQexec(myLocalConn, sqlquery);
	if (PQresultStatus(res) != PGRES_TUPLES_OK)
	{
		fprintf(stderr, "PQexec failed: %s\n", PQerrorMessage(myLocalConn));
		PQclear(res);
		PQfinish(myLocalConn);
		PQfinish(primaryConn);
		exit(1);
	}

	/*
	 * If there isn't any results then we have not configured a primary node
	 * yet in repmgr or the connection string is pointing to the wrong
	 * database.
	 *
	 * XXX if we are the primary, should we try to create the tables needed?
	 */
	if (PQntuples(res) == 0)
	{
		fprintf(stderr, "The replication cluster is not configured\n");
		PQclear(res);
		PQfinish(myLocalConn);
		PQfinish(primaryConn);
		exit(1);
	}
	PQclear(res);
}


static void
checkNodeConfiguration(char *conninfo)
{
	PGresult   *res;

	/* Check if we have my node information in repl_nodes */
	sqlquery_snprintf(sqlquery, "SELECT * FROM repmgr_%s.repl_nodes "
					  " WHERE id = %d AND cluster = '%s' ",
					  myClusterName, myLocalId, myClusterName);

	res = PQexec(myLocalConn, sqlquery);
	if (PQresultStatus(res) != PGRES_TUPLES_OK)
	{
		fprintf(stderr, "PQexec failed: %s\n", PQerrorMessage(myLocalConn));
		PQclear(res);
		PQfinish(myLocalConn);
		PQfinish(primaryConn);
		exit(1);
	}

	/*
	 * If there isn't any results then we have not configured this node yet
	 * in repmgr, if that is the case we will insert the node to the cluster
	 */
	if (PQntuples(res) == 0)
	{
		PQclear(res);

		/* Adding the node */
		sqlquery_snprintf(sqlquery, "INSERT INTO repmgr_%s.repl_nodes "
						  "VALUES (%d, '%s', '%s')",
						  myClusterName, myLocalId, myClusterName, conninfo);

		if (!PQexec(primaryConn, sqlquery))
		{
			fprintf(stderr, "Cannot insert node details, %s\n",
					PQerrorMessage(primaryConn));
			PQfinish(myLocalConn);
			PQfinish(primaryConn);
			exit(1);
		}
	}
	PQclear(res);
}


static unsigned long long int
walLocationToBytes(char *wal_location)
{
	unsigned int xlogid;
	unsigned int xrecoff;

	if (sscanf(wal_location, "%X/%X", &xlogid, &xrecoff) != 2)
	{
		fprintf(stderr, "wrong log location format: %s\n", wal_location);
		return 0;
	}
	return ((xlogid * 16 * 1024 * 1024 * 255) + xrecoff);
}


static void
help(const char *progname)
{
	printf(_("\n%s: Replicator manager daemon \n"), progname);
	printf(_("Usage:\n"));
	printf(_(" %s [OPTIONS]\n"), progname);
	printf(_("\nOptions:\n"));
	printf(_("	--help					  show this help, then exit\n"));
	printf(_("	--version				  output version information, then exit\n"));
	printf(_("	--verbose				  output verbose activity information\n"));
	printf(_("	-f, --config_file=PATH	  database to connect to\n"));
	printf(_("\n%s monitors a cluster of servers.\n"), progname);
}



#ifndef WIN32
static void
handle_sigint(SIGNAL_ARGS)
{
	CloseConnections();
}

static void
setup_cancel_handler(void)
{
	pqsignal(SIGINT, handle_sigint);
}
#endif


static void
CancelQuery(void)
{
	char errbuf[256];
	PGcancel *pgcancel;

	pgcancel = PQgetCancel(primaryConn);

	if (!pgcancel || PQcancel(pgcancel, errbuf, 256) == 0)
		fprintf(stderr, "Can't stop current query: %s", errbuf);

	PQfreeCancel(pgcancel);
}<|MERGE_RESOLUTION|>--- conflicted
+++ resolved
@@ -83,13 +83,8 @@
 	int			optindex;
 	int			c;
 
-<<<<<<< HEAD
 	char conninfo[MAXLEN];
-	const char	*standby_version = NULL;
-=======
-    char conninfo[MAXLEN]; 
 	char standby_version[MAXVERSIONSTR];
->>>>>>> d88783a4
 
 	progname = get_progname(argv[0]);
 
