<<<<<<< HEAD
2.0beta 2012-07-27
=======
2.0beta2 2013-12-19
        Improve autofailover logic and algorithms (Jaime, Andres)
        Ignore pg_log when cloning (Jaime)
        Add timestamps to log line in stderr (Christian)
        Correctly check wal_keep_segments (Jay Taylor)
        Add a ssh_options parameter (Jay Taylor)

2.0beta1 2012-07-27
>>>>>>> a0fdadd5
        Make CLONE command try to make an exact copy including $PGDATA location (Cedric) 
        Add detection of master failure (Jaime)
        Add the notion of a witness server (Jaime)
        Add autofailover capabilities (Jaime)
        Add a configuration parameter to indicate the script to execute on failover or follow (Jaime)
        Make the monitoring optional and turned off by default, it can be turned on with --monitoring-history switch (Jaime)
        Add tunables to specify number of retries to reconnect to master and the time between them (Jaime)

1.2.0	2012-07-27
		Test ssh connection before trying to rsync (Cédric)
        Add CLUSTER SHOW command (Carlo)
        Add CLUSTER CLEANUP command (Jaime)
        Add function write_primary_conninfo (Marco)
        Teach repmgr how to get tablespace's location in different pg version (Jaime)
		Improve version message (Carlo)

1.1.1	2012-04-18
        Add --ignore-rsync-warning (Cédric)
        Add strnlen for compatibility with OS X (Greg)
        Improve performance of the repl_status view (Jaime)
        Remove last argument from log_err (Jaime, Reported by Jeroen Dekkers)
        Complete documentation about possible error conditions (Jaime)
        Document how to clean history (Jaime)

1.1.0   2011-03-09
        Make options -U, -R and -p not mandatory (Jaime)

1.1.0b1 2011-02-24 
        Fix missing "--force" option in help (Greg Smith)
        Correct warning message for wal_keep_segments (Bas van Oostveen)
        Add Debian build/usage docs (Bas, Hannu Krosing, Cedric Villemain)
        Add Debian .deb packaging (Hannu)
        Move configuration data into a structure (Bas, Gabriele Bartolini)
        Make rsync options configurable (Bas)
        Add syslog as alternate logging destination (Gabriele)
        Change from using malloc to static memory allocations (Gabriele)
        Add debugging messages after every query (Gabriele)
        Parameterize schema name used for repmgr (Gabriele)
        Avoid buffer overruns by using snprintf etc. (Gabriele)
        Fix use of database query after close (Gabriele)
        Add information about progress during "standby clone" (Gabriele)
        Fix double free errors in repmgrd (Charles Duffy, Greg)
        Make repmgr exit with an error code when encountering an error (Charles)
        Standardize on error return codes, use in repmgrd too (Greg)
        Add [un]install actions/SQL like most contrib modules (Daniel Farina)
        Wrap all string construction and produce error on overflow (Daniel)
        Correct freeing of memory from first_wal_segment (Daniel)
        Allow creating recovery.conf file with a password (Daniel)
        Inform when STANDBY CLONE sees an unused config file (Daniel)
        Use 64-bit computation for WAL apply_lag (Greg)
        Add info messages for database and general work done (Greg)
        Map old verbose flag into a useful setting for the new logger (Greg)
        Document repmgrd startup restrictions and log info about them (Greg)

1.0.0   2010-12-05
        First public release<|MERGE_RESOLUTION|>--- conflicted
+++ resolved
@@ -1,6 +1,3 @@
-<<<<<<< HEAD
-2.0beta 2012-07-27
-=======
 2.0beta2 2013-12-19
         Improve autofailover logic and algorithms (Jaime, Andres)
         Ignore pg_log when cloning (Jaime)
@@ -9,7 +6,6 @@
         Add a ssh_options parameter (Jay Taylor)
 
 2.0beta1 2012-07-27
->>>>>>> a0fdadd5
         Make CLONE command try to make an exact copy including $PGDATA location (Cedric) 
         Add detection of master failure (Jaime)
         Add the notion of a witness server (Jaime)
