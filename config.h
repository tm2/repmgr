/*
 * config.h
 * Copyright (c) 2ndQuadrant, 2010
 *
 * This program is free software: you can redistribute it and/or modify
 * it under the terms of the GNU General Public License as published by
 * the Free Software Foundation, either version 3 of the License, or
 * (at your option) any later version.
 *
 * This program is distributed in the hope that it will be useful,
 * but WITHOUT ANY WARRANTY; without even the implied warranty of
 * MERCHANTABILITY or FITNESS FOR A PARTICULAR PURPOSE.  See the
 * GNU General Public License for more details.
 *
 * You should have received a copy of the GNU General Public License
 * along with this program.  If not, see <http://www.gnu.org/licenses/>.
 *
 */

<<<<<<< HEAD
void parse_config(const char *config_file, char *cluster_name, int *node,
				  char *service);
=======
typedef struct
{
    char cluster_name[MAXLEN];
    int node;
    char conninfo[MAXLEN];
    char rsync_options[QUERY_STR_LEN];
} repmgr_config;

void parse_config(const char *config_file, repmgr_config *config);
>>>>>>> 1999b534
void parse_line(char *buff, char *name, char *value);
char *trim(char *s);<|MERGE_RESOLUTION|>--- conflicted
+++ resolved
@@ -17,10 +17,6 @@
  *
  */
 
-<<<<<<< HEAD
-void parse_config(const char *config_file, char *cluster_name, int *node,
-				  char *service);
-=======
 typedef struct
 {
     char cluster_name[MAXLEN];
@@ -30,6 +26,5 @@
 } repmgr_config;
 
 void parse_config(const char *config_file, repmgr_config *config);
->>>>>>> 1999b534
 void parse_line(char *buff, char *name, char *value);
 char *trim(char *s);